name: CI/CD Pipeline

on:
  push:
    branches: [main]
  pull_request:
    branches: [main]

jobs:
  terraform:
    runs-on: ubuntu-latest
    steps:
      - name: Checkout code
        uses: actions/checkout@v3

      - name: Set up Python
        uses: actions/setup-python@v4
        with:
          python-version: '3.12'

      - name: Install Poetry
        run: pip install poetry

      - name: Configure AWS Credentials
        uses: aws-actions/configure-aws-credentials@v3
        with:
          aws-access-key-id: ${{ secrets.AWS_ACCESS_KEY_ID }}
          aws-secret-access-key: ${{ secrets.AWS_SECRET_ACCESS_KEY }}
          aws-region: ${{ secrets.AWS_Region }}

<<<<<<< HEAD
      - name: Upload bootstrap script to S3
        run: |
            aws s3 cp src/scripts/install_dependencies.sh s3://${{ secrets.BOOTSTRAP_SCRIPTS_BUCKET }}/install_dependencies.sh

=======
>>>>>>> ed232d31
      - name: Terraform Init
        working-directory: terraform/
        run: terraform init

      - name: Terraform Validate
        working-directory: terraform/
        run: terraform validate

      - name: Terraform Plan
        working-directory: terraform/
        run: terraform plan -out=tfplan

      - name: Terraform Apply
        if: github.ref == 'refs/heads/main' && github.event_name == 'push'
        working-directory: terraform/
        run: terraform apply -auto-approve tfplan

  destroy:
    runs-on: ubuntu-latest
    # Only trigger destroy manually or on a specific branch
    if: github.ref == 'refs/heads/destroy-infrastructure' # Example condition
    steps:
      - name: Checkout code
        uses: actions/checkout@v3

      - name: Configure AWS Credentials
        uses: aws-actions/configure-aws-credentials@v3
        with:
          aws-access-key-id: ${{ secrets.AWS_ACCESS_KEY_ID }}
          aws-secret-access-key: ${{ secrets.AWS_SECRET_ACCESS_KEY }}
          aws-region: ${{ secrets.AWS_Region }}

      - name: Terraform Destroy
        working-directory: terraform/
        run: terraform destroy -auto-approve

  python-tests:
    runs-on: ubuntu-latest
    strategy:
      matrix:
        path:
          - src/lambdas/ingest_alpha_vantage
          - src/lambdas/ingest_postgresql
          - src/lambdas/ingest_s3
          - src/emr_jobs
          - src/airflow_dags
    steps:
      - name: Checkout code
        uses: actions/checkout@v3

      - name: Set up Python
        uses: actions/setup-python@v4
        with:
          python-version: '3.12' # Updated Python version

      - name: Install dependencies with Poetry
        working-directory: ${{ matrix.path }}
        run: |
          pip install poetry
          poetry install

      - name: Run Tests
        working-directory: ${{ matrix.path }}
        run: poetry run pytest tests/

  codeql:
    name: "CodeQL Analysis"
    runs-on: ubuntu-latest
    steps:
      - name: Checkout repository
        uses: actions/checkout@v3

      - name: Initialize CodeQL
        uses: github/codeql-action/init@v2
        with:
          languages: python

      - name: Perform CodeQL Analysis
        uses: github/codeql-action/analyze@v2<|MERGE_RESOLUTION|>--- conflicted
+++ resolved
@@ -28,13 +28,9 @@
           aws-secret-access-key: ${{ secrets.AWS_SECRET_ACCESS_KEY }}
           aws-region: ${{ secrets.AWS_Region }}
 
-<<<<<<< HEAD
       - name: Upload bootstrap script to S3
-        run: |
-            aws s3 cp src/scripts/install_dependencies.sh s3://${{ secrets.BOOTSTRAP_SCRIPTS_BUCKET }}/install_dependencies.sh
+          run: aws s3 cp src/scripts/install_dependencies.sh s3://${{ secrets.BOOTSTRAP_SCRIPTS_BUCKET }}/install_dependencies.sh
 
-=======
->>>>>>> ed232d31
       - name: Terraform Init
         working-directory: terraform/
         run: terraform init
